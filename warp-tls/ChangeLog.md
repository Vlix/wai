# ChangeLog

<<<<<<< HEAD
## 3.3.4.1

* Install shutdown handlers passed via `Settings` to `run...` functions
  [#915](https://github.com/yesodweb/wai/pull/915)
=======
## 3.4.1

* Requiring warp v3.3.29.

## 3.4.1

* Supporting `tls` v1.8.0.

## 3.4.0

* Major version up to deprecate v3.3.7 due to the incompatibility
  against cryptonite.

## 3.3.7

* Using crypton instead of cryptonite.
  [#931](https://github.com/yesodweb/wai/pull/931)

## 3.3.6

* Setting FD_CLOEXEC on the listening socket.
  [#923](https://github.com/yesodweb/wai/pull/923)

## 3.3.5

* Switching the version of the "recv" package from 0.0.x to 0.1.x.
>>>>>>> e9024f0a

## 3.3.4

* Integrated customizable `accept` hook from `Network.Wai.Handler.Warp.Settings` (cf. `setAccept`)
  [#912](https://github.com/yesodweb/wai/pull/912)
* Adjusted `httpOverTls` because of the factoring out of `Network.Wai.Handler.Warp.Recv` to its own package `recv` in the `warp` package.
  [#899](https://github.com/yesodweb/wai/pull/899)

## 3.3.3

* Creating a bigger buffer when the current one is too small to fit the Builder
  [#895](https://github.com/yesodweb/wai/pull/895)
* Expose TLS.supportedHashSignatures via TLSSettings
  [#872](https://github.com/yesodweb/wai/pull/872)

## 3.3.2

* Providing the Internal module.
  [#841](https://github.com/yesodweb/wai/issues/841)

## 3.3.1

* Move exception handling over to `unliftio` for better async exception support [#845](https://github.com/yesodweb/wai/issues/845)
* Cleanly close connection when client closes connection prematurely [#844](https://github.com/yesodweb/wai/issues/844)

## 3.3.0

* Breaking changes: certFile and keyFile are not exported anymore.
* Allow TLS credentials to be retrieved from an IORef.
  [#806](https://github.com/yesodweb/wai/pull/806)

## 3.2.12

* A config field: tlsCredentials and tlsSessionManager.
  [#805](https://github.com/yesodweb/wai/pull/805)

## 3.2.11

* Ignoring an exception from shutdown (gracefulClose).

## 3.2.10

* Passing client certificate, if any, to Warp
  [#783](https://github.com/yesodweb/wai/pull/783)

## 3.2.9

* Cooperating setGracefulCloseTimeout1 and setGracefulCloseTimeout2 of Warp.
  [#782](https://github.com/yesodweb/wai/pull/782)

## 3.2.8

* Using gracefullClose of network 3.1.1 or later if available.

## 3.2.7

* Relaxing version constraint.

## 3.2.6

* Using the Strict and StrictData language extensions for GHC >8.
  [#752](https://github.com/yesodweb/wai/pull/752)

## 3.2.5

* When tls 1.5.0 is available, TLS 1.3 is automatically supported.

## 3.2.4.3

* Using warp >= 3.2.17.

## 3.2.4.2

* Ignore socket errors while sending `close_notify` [#640](https://github.com/yesodweb/wai/issues/640)

## 3.2.4

* Using tls-session-manager.

## 3.2.3

* Stop using obsoleted APIs of network.

## 3.2.2

* New settting parameter: tlsServerDHEParams [#556](https://github.com/yesodweb/wai/pull/556)
* Preventing socket leakage [#559](https://github.com/yesodweb/wai/pull/559)

## 3.2.1

* Removing dependency to cprng-aes.

## 3.2.0

* Major version up due to breaking changes.
* runHTTP2TLS and runHTTP2TLSSocket were removed.

## 3.1.4

* Add an option to disable HTTP2 [#450](https://github.com/yesodweb/wai/pull/450)

## 3.1.3

* Removing SHA 512 and SHA 384 from supportedCiphers to rescue Safari and golang. [#429](https://github.com/yesodweb/wai/issues/429)

## 3.1.2

* [Getting Rating A from the SSL Server Test](http://www.yesodweb.com/blog/2015/08/ssl-server-test)

## 3.1.1

* Converting "send: resource vanished (Broken pipe)" to ConnectionClosedByPeer. [#421](https://github.com/yesodweb/wai/issues/421)

## 3.1.0

* Supporting HTTP/2 [#399](https://github.com/yesodweb/wai/pull/399)
* Removing RC4 [#400](https://github.com/yesodweb/wai/issues/400)

## 3.0.4.2

* tls 1.3 support [#390](https://github.com/yesodweb/wai/issues/390)

## 3.0.4.1

* Fix for leaked FDs [#378](https://github.com/yesodweb/wai/issues/378)

## 3.0.4

* Replace `acceptSafe` with `accept`, see [#361](https://github.com/yesodweb/wai/issues/361)

## 3.0.3

* Support chain certs [#349](https://github.com/yesodweb/wai/pull/349)

## 3.0.2

* Allow warp-tls to request client certificates. [#337](https://github.com/yesodweb/wai/pull/337)

## 3.0.1.4

Add additional Diffie-Hellman RSA and DSA ciphers to warp-tls.

## 3.0.1.3

[Unable to allow insecure connections with warp-tls #324](https://github.com/yesodweb/wai/issues/324)

## 3.0.1.2

[Make sure Timer is tickled in sendfile. #323](https://github.com/yesodweb/wai/pull/323)

## 3.0.1

[Support for in-memory certificates and keys](https://github.com/yesodweb/wai/issues/301)<|MERGE_RESOLUTION|>--- conflicted
+++ resolved
@@ -1,11 +1,9 @@
 # ChangeLog
 
-<<<<<<< HEAD
-## 3.3.4.1
+## 3.4.3
 
 * Install shutdown handlers passed via `Settings` to `run...` functions
-  [#915](https://github.com/yesodweb/wai/pull/915)
-=======
+
 ## 3.4.1
 
 * Requiring warp v3.3.29.
@@ -32,7 +30,6 @@
 ## 3.3.5
 
 * Switching the version of the "recv" package from 0.0.x to 0.1.x.
->>>>>>> e9024f0a
 
 ## 3.3.4
 
