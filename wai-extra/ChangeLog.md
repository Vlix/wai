--- conflicted
+++ resolved
@@ -1,9 +1,8 @@
-<<<<<<< HEAD
-## 3.0.22.2
+# Changelog for wai-extra
+
+## 3.0.25.0
 
 * Export `defaultRequestLoggerSettings` [#696](https://github.com/yesodweb/wai/pull/696)
-=======
-# Changelog for wai-extra
 
 ## 3.0.24.2
 
@@ -21,7 +20,6 @@
 ## 3.0.23.0
 
 * Add rewriteRoot middleware [#697](https://github.com/yesodweb/wai/pull/697).
->>>>>>> e2ce4d75
 
 ## 3.0.22.1
 
