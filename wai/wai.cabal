--- conflicted
+++ resolved
@@ -1,9 +1,5 @@
 Name:                wai
-<<<<<<< HEAD
 Version:             2.0.0
-=======
-Version:             1.4.0.2
->>>>>>> a8bcde15
 Synopsis:            Web Application Interface.
 Description:         Provides a common protocol for communication between web applications and web servers.
 License:             MIT
@@ -29,12 +25,8 @@
                    , http-types                >= 0.7
                    , text                      >= 0.7
                    , transformers              >= 0.2.2
-<<<<<<< HEAD
-                   , vault                     >= 0.1      && < 0.3
+                   , vault                     >= 0.1      && < 0.4
                    , resourcet                 >= 0.4.7
-=======
-                   , vault                     >= 0.1      && < 0.4
->>>>>>> a8bcde15
   Exposed-modules:   Network.Wai
                      Network.Wai.Internal
   ghc-options:       -Wall