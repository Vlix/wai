{-# LANGUAGE BangPatterns #-}
{-# LANGUAGE CPP #-}
{-# LANGUAGE LambdaCase #-}
{-# LANGUAGE OverloadedStrings #-}

module Main where

import Control.Monad
import qualified Data.ByteString as S
import qualified Data.ByteString.Char8 as B (pack, unpack)
import Data.ByteString.Internal
import Data.IORef (atomicModifyIORef', newIORef)
import qualified Data.List as L
import Data.Word8
import Foreign.ForeignPtr
import Foreign.Ptr
import Foreign.Storable
import qualified Network.HTTP.Types as H
import UnliftIO.Exception (impureThrow, throwIO)
import Prelude hiding (lines)

<<<<<<< HEAD
import Network.Wai.Handler.Warp.Request (headerLines)
=======
import Network.Wai.Handler.Warp.Request (FirstRequest (..), headerLines)
>>>>>>> 23b8c4c7
import Network.Wai.Handler.Warp.Types

#if MIN_VERSION_gauge(0, 2, 0)
import Gauge
#else
import Gauge.Main
#endif

-- $setup
-- >>> :set -XOverloadedStrings

----------------------------------------------------------------

main :: IO ()
main = do
    let requestLine1 = "GET http://www.example.com HTTP/1.1"
    let requestLine2 = "GET http://www.example.com/cgi-path/search.cgi?key=parser HTTP/1.0"
    defaultMain
        [ bgroup
            "requestLine1"
            [ bench "parseRequestLine3" $ whnf parseRequestLine3 requestLine1
            , bench "parseRequestLine2" $ whnfIO $ parseRequestLine2 requestLine1
            , bench "parseRequestLine1" $ whnfIO $ parseRequestLine1 requestLine1
            , bench "parseRequestLine0" $ whnfIO $ parseRequestLine0 requestLine1
            ]
        , bgroup
            "requestLine2"
            [ bench "parseRequestLine3" $ whnf parseRequestLine3 requestLine2
            , bench "parseRequestLine2" $ whnfIO $ parseRequestLine2 requestLine2
            , bench "parseRequestLine1" $ whnfIO $ parseRequestLine1 requestLine2
            , bench "parseRequestLine0" $ whnfIO $ parseRequestLine0 requestLine2
            ]
        , bgroup
            "parsing request"
            [ bench "new parsing 4" $ whnfAppIO testIt (chunkRequest 4)
            , bench "new parsing 10" $ whnfAppIO testIt (chunkRequest 10)
            , bench "new parsing 25" $ whnfAppIO testIt (chunkRequest 25)
            , bench "new parsing 100" $ whnfAppIO testIt (chunkRequest 100)
            ]
        ]
  where
<<<<<<< HEAD
    testIt req = producer req >>= headerLines 800 False
=======
    testIt req = producer req >>= headerLines 800 FirstRequest
>>>>>>> 23b8c4c7

----------------------------------------------------------------

-- |
--
-- >>> parseRequestLine3 "GET / HTTP/1.1"
-- ("GET","/","",HTTP/1.1)
-- >>> parseRequestLine3 "POST /cgi/search.cgi?key=foo HTTP/1.0"
-- ("POST","/cgi/search.cgi","?key=foo",HTTP/1.0)
-- >>> parseRequestLine3 "GET "
-- *** Exception: BadFirstLine "GET "
-- >>> parseRequestLine3 "GET /NotHTTP UNKNOWN/1.1"
-- *** Exception: NonHttp
parseRequestLine3
    :: ByteString
    -> ( H.Method
       , ByteString -- Path
       , ByteString -- Query
       , H.HttpVersion
       )
parseRequestLine3 requestLine = ret
  where
    (!method, !rest) = S.break (== _space) requestLine
    (!pathQuery, !httpVer')
        | rest == "" = impureThrow badmsg
        | otherwise = S.break (== _space) (S.drop 1 rest)
    (!path, !query) = S.break (== _question) pathQuery
    !httpVer = S.drop 1 httpVer'
    (!http, !ver)
        | httpVer == "" = impureThrow badmsg
        | otherwise = S.break (== _slash) httpVer
    !hv
        | http /= "HTTP" = impureThrow NonHttp
        | ver == "/1.1" = H.http11
        | otherwise = H.http10
    !ret = (method, path, query, hv)
    badmsg = BadFirstLine $ B.unpack requestLine

----------------------------------------------------------------

-- |
--
-- >>> parseRequestLine2 "GET / HTTP/1.1"
-- ("GET","/","",HTTP/1.1)
-- >>> parseRequestLine2 "POST /cgi/search.cgi?key=foo HTTP/1.0"
-- ("POST","/cgi/search.cgi","?key=foo",HTTP/1.0)
-- >>> parseRequestLine2 "GET "
-- *** Exception: BadFirstLine "GET "
-- >>> parseRequestLine2 "GET /NotHTTP UNKNOWN/1.1"
-- *** Exception: NonHttp
parseRequestLine2
    :: ByteString
    -> IO
        ( H.Method
        , ByteString -- Path
        , ByteString -- Query
        , H.HttpVersion
        )
parseRequestLine2 requestLine@(PS fptr off len) = withForeignPtr fptr $ \ptr -> do
    when (len < 14) $ throwIO baderr
    let methodptr = ptr `plusPtr` off
        limptr = methodptr `plusPtr` len
        lim0 = fromIntegral len

    pathptr0 <- memchr methodptr _space lim0
    when (pathptr0 == nullPtr || (limptr `minusPtr` pathptr0) < 11) $
        throwIO baderr
    let pathptr = pathptr0 `plusPtr` 1
        lim1 = fromIntegral (limptr `minusPtr` pathptr0)

    httpptr0 <- memchr pathptr _space lim1
    when (httpptr0 == nullPtr || (limptr `minusPtr` httpptr0) < 9) $
        throwIO baderr
    let httpptr = httpptr0 `plusPtr` 1
        lim2 = fromIntegral (httpptr0 `minusPtr` pathptr)

    checkHTTP httpptr
    !hv <- httpVersion httpptr
    queryptr <- memchr pathptr _question lim2
    let !method = bs ptr methodptr pathptr0
        !path
            | queryptr == nullPtr = bs ptr pathptr httpptr0
            | otherwise = bs ptr pathptr queryptr
        !query
            | queryptr == nullPtr = S.empty
            | otherwise = bs ptr queryptr httpptr0

    return (method, path, query, hv)
  where
    baderr = BadFirstLine $ B.unpack requestLine
    check :: Ptr Word8 -> Int -> Word8 -> IO ()
    check p n w = do
        w0 <- peek $ p `plusPtr` n
        when (w0 /= w) $ throwIO NonHttp
    checkHTTP httpptr = do
        check httpptr 0 _H
        check httpptr 1 _T
        check httpptr 2 _T
        check httpptr 3 _P
        check httpptr 4 _slash
        check httpptr 6 _period
    httpVersion httpptr = do
        major <- peek $ httpptr `plusPtr` 5
        minor <- peek $ httpptr `plusPtr` 7
        if major == _1 && minor == _1
            then return H.http11
            else return H.http10
    bs ptr p0 p1 = PS fptr o l
      where
        o = p0 `minusPtr` ptr
        l = p1 `minusPtr` p0

----------------------------------------------------------------

-- |
--
-- >>> parseRequestLine1 "GET / HTTP/1.1"
-- ("GET","/","",HTTP/1.1)
-- >>> parseRequestLine1 "POST /cgi/search.cgi?key=foo HTTP/1.0"
-- ("POST","/cgi/search.cgi","?key=foo",HTTP/1.0)
-- >>> parseRequestLine1 "GET "
-- *** Exception: BadFirstLine "GET "
-- >>> parseRequestLine1 "GET /NotHTTP UNKNOWN/1.1"
-- *** Exception: NonHttp
parseRequestLine1
    :: ByteString
    -> IO
        ( H.Method
        , ByteString -- Path
        , ByteString -- Query
        , H.HttpVersion
        )
parseRequestLine1 requestLine = do
    let (!method, !rest) = S.break (== _space) requestLine
        (!pathQuery, !httpVer') = S.break (== _space) (S.drop 1 rest)
        !httpVer = S.drop 1 httpVer'
    when (rest == "" || httpVer == "") $
        throwIO $
            BadFirstLine $
                B.unpack requestLine
    let (!path, !query) = S.break (== _question) pathQuery
        (!http, !ver) = S.break (== _slash) httpVer
    when (http /= "HTTP") $ throwIO NonHttp
    let !hv
            | ver == "/1.1" = H.http11
            | otherwise = H.http10
    return $! (method, path, query, hv)

----------------------------------------------------------------

-- |
--
-- >>> parseRequestLine0 "GET / HTTP/1.1"
-- ("GET","/","",HTTP/1.1)
-- >>> parseRequestLine0 "POST /cgi/search.cgi?key=foo HTTP/1.0"
-- ("POST","/cgi/search.cgi","?key=foo",HTTP/1.0)
-- >>> parseRequestLine0 "GET "
-- *** Exception: BadFirstLine "GET "
-- >>> parseRequestLine0 "GET /NotHTTP UNKNOWN/1.1"
-- *** Exception: NonHttp
parseRequestLine0
    :: ByteString
    -> IO
        ( H.Method
        , ByteString -- Path
        , ByteString -- Query
        , H.HttpVersion
        )
parseRequestLine0 s =
    case filter (not . S.null) $ S.splitWith (\c -> c == _space || c == _tab) s of
        (method' : query : http'') -> do
            let !method = method'
                !http' = S.concat http''
                (!hfirst, !hsecond) = S.splitAt 5 http'
            if hfirst == "HTTP/"
                then
                    let (!rpath, !qstring) = S.break (== _question) query
                        !hv =
                            case hsecond of
                                "1.1" -> H.http11
                                _ -> H.http10
                     in return $! (method, rpath, qstring, hv)
                else throwIO NonHttp
        _ -> throwIO $ BadFirstLine $ B.unpack s

producer :: [ByteString] -> IO Source
producer a = do
    ref <- newIORef a
    mkSource $
        atomicModifyIORef' ref $ \case
            [] -> ([], S.empty)
            b : bs -> (bs, b)

chunkRequest :: Int -> [ByteString]
chunkRequest chunkAmount =
    go basicRequest
  where
    len = L.length basicRequest
    chunkSize = (len `div` chunkAmount) + 1
    go [] = []
    go xs =
        let (a, b) = L.splitAt chunkSize xs
         in B.pack a : go b

-- Random google search request
basicRequest :: String
basicRequest =
    mconcat
        [ "GET /search?q=test&sca_esv=600090652&source=hp&uact=5&oq=test&sclient=gws-wiz HTTP/3\r\n"
        , "Host: www.google.com\r\n"
        , "User-Agent: Mozilla/5.0 (X11; Ubuntu; Linux x86_64; rv:121.0) Gecko/20100101 Firefox/121.0\r\n"
        , "Accept: text/html,application/xhtml+xml,application/xml;q=0.9,image/avif,image/webp,*/*;q=0.8\r\n"
        , "Accept-Language: en-US,en;q=0.5\r\n"
        , "Accept-Encoding: gzip, deflate, br\r\n"
        , "Referer: https://www.google.com/\r\n"
        , "Alt-Used: www.google.com\r\n"
        , "Connection: keep-alive\r\n"
        , "Cookie: CONSENT=PENDING+252\r\n"
        , "Upgrade-Insecure-Requests: 1\r\n"
        , "Sec-Fetch-Dest: document\r\n"
        , "Sec-Fetch-Mode: navigate\r\n"
        , "Sec-Fetch-Site: same-origin\r\n"
        , "Sec-Fetch-User: ?1\r\n"
        , "TE: trailers\r\n\r\n"
        ]<|MERGE_RESOLUTION|>--- conflicted
+++ resolved
@@ -19,11 +19,7 @@
 import UnliftIO.Exception (impureThrow, throwIO)
 import Prelude hiding (lines)
 
-<<<<<<< HEAD
-import Network.Wai.Handler.Warp.Request (headerLines)
-=======
 import Network.Wai.Handler.Warp.Request (FirstRequest (..), headerLines)
->>>>>>> 23b8c4c7
 import Network.Wai.Handler.Warp.Types
 
 #if MIN_VERSION_gauge(0, 2, 0)
@@ -65,11 +61,7 @@
             ]
         ]
   where
-<<<<<<< HEAD
-    testIt req = producer req >>= headerLines 800 False
-=======
     testIt req = producer req >>= headerLines 800 FirstRequest
->>>>>>> 23b8c4c7
 
 ----------------------------------------------------------------
 
