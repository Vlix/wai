--- conflicted
+++ resolved
@@ -1,9 +1,5 @@
 Name:                warp
-<<<<<<< HEAD
-Version:             2.1.3.1
-=======
-Version:             2.1.3.2
->>>>>>> dff5fc65
+Version:             2.1.3.3
 Synopsis:            A fast, light-weight web server for WAI applications.
 License:             MIT
 License-file:        LICENSE
